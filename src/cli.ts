import * as yargs from 'yargs';
import { updateSecrets } from './update-secrets';

async function main() {
  const argv = yargs
    .usage('$0 -s SECRET [OPTIONS]')
    .usage('$0 -C secrets.json')
    .option('secret', { alias: 's', describe: 'Secrets Manager secret ID or ARN', type: 'string', required: true })
    .option('repo', { alias: 'r', describe: 'GitHub repository owner/name (default is derived from current git repository)', type: 'string' })
    .option('region', { alias: 'R', describe: 'AWS region (if --secret is an ARN, region is not required)', type: 'string' })
    .option('keys', { alias: 'k', describe: 'Which keys to update (to update all keys use --all)', type: 'array' })
    .option('all', { alias: 'A', describe: 'Update all keys', type: 'boolean' })
    .option('config', { alias: 'c', describe: 'Reads options from a configuration file' })
    .option('profile', { describe: 'AWS credentials profile to use', type: 'string' })
    .option('debug', { type: 'boolean', describe: 'Show debugging information', default: false })
    .option('prune', { type: 'boolean', describe: 'Remove old keys from GitHub', default: false })
    .option('yes', { type: 'boolean', describe: 'Skip confirmation prompt', default: false, alias: 'y' })
    .example('$0 -s my-secrets --all', 'Updates all secrets from AWS Secrets Manager to the current github repository (region can be omitted by specifying an ARN)')
    .example('$0 -s my-secrets -k TWINE_USERNAME -k TWINE_PASSWORD', 'Only updates two secrets')
    .example('$0 -c sm2gh.json', 'Read settings from sm2gh.json')
    .array('keys')
    .string('keys')
    .config('config') // allow reading from a config file
    .argv;

  if (argv.debug) {
    console.error({ argv });
  }

  await updateSecrets({
    secret: argv.secret,
    region: argv.region,
    repository: argv.repo,
    allKeys: argv.all,
    keys: argv.keys,
    confirm: !argv.yes,
<<<<<<< HEAD
    prune: argv.prune,
=======
    profile: argv.profile,
>>>>>>> e2067337
  });
}

main().catch((e: Error) => {
  console.error(e.stack);
  process.exit(1);
});<|MERGE_RESOLUTION|>--- conflicted
+++ resolved
@@ -34,11 +34,8 @@
     allKeys: argv.all,
     keys: argv.keys,
     confirm: !argv.yes,
-<<<<<<< HEAD
     prune: argv.prune,
-=======
     profile: argv.profile,
->>>>>>> e2067337
   });
 }
 
